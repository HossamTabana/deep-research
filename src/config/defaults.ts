--- conflicted
+++ resolved
@@ -1,7 +1,6 @@
 import { ModelConfig, ReportConfig } from "@/types/types";
 import { deepinfra } from "@ai-sdk/deepinfra";
 import { openai } from "@ai-sdk/openai";
-import { LanguageModelV1 } from "ai";
 
 
 export const DEFAULT_MODEL_CONFIG: ModelConfig = {
@@ -23,34 +22,6 @@
   maxOutputTokens: 32000,
 };
 
-<<<<<<< HEAD
-// **TODO** 
-// separate types
-  // parameter types 
-  // config types 
-export interface DeepResearchConfig {
-=======
-
-export interface DeepResearchConfig  {
->>>>>>> e1791b6b
-  models: ModelConfig;
-  depth: {
-    maxDepth: number;
-  };
-  breadth: {
-    maxBreadth: number;
-  };
-  report: ReportConfig;
-  logging: {
-    enabled: boolean;
-  };
-  JIGSAW_API_KEY: string;
-  OPENAI_API_KEY: string;
-  GEMINI_API_KEY: string;
-  DEEPINFRA_API_KEY: string;
-}
-
-export type DeepResearchParams = Partial<DeepResearchConfig>;
 
 export const DEFAULT_CONFIG = {
   models: DEFAULT_MODEL_CONFIG,
